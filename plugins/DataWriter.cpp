--- conflicted
+++ resolved
@@ -144,11 +144,7 @@
     }
 
     // if we received a TriggerRecord, print out some debug information, if requested
-<<<<<<< HEAD
-    std::vector<std::unique_ptr<dataformats::Fragment>>& frag_vec = trigRecPtr->get_fragments();
-=======
     const auto & frag_vec = trigRecPtr->get_fragments();
->>>>>>> 2b966459
     for (const auto& frag_ptr : frag_vec) {
       TLOG(TLVL_FRAGMENT_HEADER_DUMP) << get_name() << ": Memory contents for the Fragment from link "
                                       << frag_ptr->get_link_ID().link_number;
