--- conflicted
+++ resolved
@@ -95,13 +95,8 @@
       m_trigger_decision_source->pop(trig_dec, m_queue_timeout);
       ++received_message_count;
       TLOG(TLVL_WORK_STEPS) << get_name() << ": Popped the TriggerDecision for trigger number "
-<<<<<<< HEAD
                             << trig_dec.m_trigger_number << " off the input queue";
-      trigger_number_at_start_of_processing_chain_.store(trig_dec.m_trigger_number);
-=======
-                            << trig_dec.trigger_number << " off the input queue";
-      m_trigger_number_at_start_of_processing_chain.store(trig_dec.trigger_number);
->>>>>>> 01b2b3f2
+      m_trigger_number_at_start_of_processing_chain.store(trig_dec.m_trigger_number);
     } catch (const dunedaq::appfwk::QueueTimeoutExpired& excpt) {
       // it is perfectly reasonable that there will be no data in the queue some
       // fraction of the times that we check, so we just continue on and try again later
